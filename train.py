--- conflicted
+++ resolved
@@ -127,13 +127,8 @@
             ddp_model.train()
             batch = prepare_batch_for_model(batch, dataset)
             batch = move_batch_to_device(batch, local_rank)
-<<<<<<< HEAD
-            ht_tensor, r_tensor, entity_set, entity_feat, queries, labels, r_queries, r_relatives, h_or_t_sample = batch
+            ht_tensor, r_tensor, entity_set, entity_feat, indeg_feat, outdeg_feat, queries, labels, r_queries, r_relatives, h_or_t_sample = batch
             scores = ddp_model(ht_tensor, r_tensor, r_queries, entity_feat, r_relatives, h_or_t_sample, queries)
-=======
-            ht_tensor, r_tensor, entity_set, entity_feat, indeg_feat, outdeg_feat, queries, labels, r_queries, r_relatives, h_or_t_sample = batch
-            scores = ddp_model(ht_tensor, r_tensor, entity_feat, queries)
->>>>>>> ccb9529d
 
             loss = loss_fn(scores, labels.float())
 
