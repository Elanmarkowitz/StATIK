--- conflicted
+++ resolved
@@ -315,10 +315,7 @@
                                    num_batches, world)
 
     if global_rank == 0:
-<<<<<<< HEAD
         print('Saving...')
-=======
->>>>>>> df7c0ea7
         input_dict = {'h,r->t': {'t_pred_top10': top10_preds}}
         evaluator.save_test_submission(input_dict=input_dict, dir_path=FLAGS.test_save_dir)
         print(f'Results saved under {FLAGS.test_save_dir}')
