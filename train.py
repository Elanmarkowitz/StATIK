import math
import random
import time

from absl import app, flags
import os
import pickle
import numpy as np

import setproctitle

import torch
import torch.distributed as dist
import torch.nn.functional as F
import torch.optim as optim
from ogb.lsc import WikiKG90MEvaluator
from torch.nn.parallel import DistributedDataParallel as DDP
from torch.utils.data import Dataset, DataLoader, DistributedSampler
from tqdm import tqdm

from data.data_loading import load_dataset, WikiKG90MProcessedDataset, Wiki90MValidationDataset
from model.kg_completion_gnn import KGCompletionGNN

FLAGS = flags.FLAGS
flags.DEFINE_string("root_data_dir", "/nas/home/elanmark/data", "Root data dir for installing the ogb dataset")
flags.DEFINE_integer("batch_size", 100, "Batch size. Number of triples.")
flags.DEFINE_integer("samples_per_node", 10, "Number of neighbors to sample for each entity in a query triple.")
flags.DEFINE_integer("embed_dim", 256, "Number of dimensions for hidden states.")
flags.DEFINE_integer("layers", 2, "Number of message passing and edge update layers for model.")
flags.DEFINE_integer("num_workers", 0, "Number of workers for the dataloader.")
flags.DEFINE_float("lr", 1e-2, "Learning rate for optimizer.")
flags.DEFINE_string("device", "cuda", "Device to use (cuda/cpu).")
flags.DEFINE_integer("print_freq", 1024, "How frequently to print learning statistics in number of iterations")
flags.DEFINE_integer("local_rank", 0, "How frequently to print learning statistics in number of iterations")
flags.DEFINE_integer("validate_every", 1024, "How many iterations to do between each single batch validation.")
flags.DEFINE_bool("edge_attention", False, "Whether or not to attend to edges during ")
flags.DEFINE_bool("relation_scoring", False, "Whether or not to learn pairwise relation importance")
flags.DEFINE_integer("validation_batches", 1000, "Number of batches to do for each validation check.")
flags.DEFINE_integer("valid_batch_size", 1, "Batch size for validation (does all t_candidates at once).")
<<<<<<< HEAD
flags.DEFINE_integer("epochs", 1, "Num epochs to train for")
flags.DEFINE_bool('inference_only', False, 'Whether or not to do a complete inference run across the validation set')
flags.DEFINE_string('model_path', 'best_model_attn.pt', 'Path where the model is saved')
=======
flags.DEFINE_bool("distributed", True, "Indicate whether to use distributed training.")
>>>>>>> ff92c13a

DEBUGGING_MODEL = False


def prepare_batch_for_model(batch, dataset: WikiKG90MProcessedDataset, save_batch=False):
    ht_tensor, r_tensor, entity_set, entity_feat, queries, labels, r_queries, r_relatives, h_or_t_sample = batch
    if entity_feat is None:
        entity_feat = torch.from_numpy(dataset.entity_feat[entity_set]).float()
    relation_feat = torch.tensor(dataset.relation_feat).float()
    batch = ht_tensor, r_tensor, entity_set, entity_feat, relation_feat, queries, labels, r_queries, r_relatives, h_or_t_sample
    if save_batch:
        pickle.dump(batch, open('sample_batch.pkl', 'wb'))
    return batch


def move_batch_to_device(batch, device):
    ht_tensor, r_tensor, entity_set, entity_feat, relation_feat, queries, labels, r_queries, r_relatives, h_or_t_sample = batch
    ht_tensor = ht_tensor.to(device)
    r_tensor = r_tensor.to(device)
    entity_feat = entity_feat.to(device)
    relation_feat = relation_feat.to(device)
    queries = queries.to(device)
    labels = labels.to(device)
    r_queries = r_queries.to(device)
    r_relatives = r_relatives.to(device)
    h_or_t_sample = h_or_t_sample.to(device)
    batch = ht_tensor, r_tensor, entity_set, entity_feat, relation_feat, queries, labels, r_queries, r_relatives, h_or_t_sample
    return batch


<<<<<<< HEAD
def train(global_rank, local_rank, world):
    torch.cuda.set_device(local_rank)
    torch.manual_seed(0)
    random.seed(0)
    np.random.seed(0)

    dataset = load_dataset(FLAGS.root_data_dir)
    train_sampler = DistributedSampler(dataset, rank=global_rank, shuffle=True)
    train_loader = DataLoader(dataset, batch_size=FLAGS.batch_size,
                              num_workers=FLAGS.num_workers, sampler=train_sampler,
                              collate_fn=dataset.get_collate_fn(max_neighbors=FLAGS.samples_per_node, sample_negs=1))

    valid_dataset = Wiki90MValidationDataset(dataset)
    valid_sampler = DistributedSampler(valid_dataset, rank=global_rank, shuffle=True)
    valid_dataloader = DataLoader(valid_dataset, batch_size=FLAGS.valid_batch_size, num_workers=FLAGS.num_workers, sampler=valid_sampler,
                                  drop_last=True, collate_fn=valid_dataset.get_eval_collate_fn(max_neighbors=FLAGS.samples_per_node))

    model = KGCompletionGNN(dataset.num_relations, dataset.feature_dim, FLAGS.embed_dim, FLAGS.layers, edge_attention=FLAGS.edge_attention,
                            relation_scoring=FLAGS.relation_scoring)
    model.to(local_rank)
    ddp_model = DDP(model, device_ids=[local_rank], process_group=world, find_unused_parameters=True)
    opt = optim.Adam(ddp_model.parameters(), lr=FLAGS.lr)
    scheduler = optim.lr_scheduler.MultiStepLR(opt, milestones=[math.floor(len(train_loader) / 2), len(train_loader)], gamma=0.5)

    moving_average_loss = torch.tensor(1.0, device=local_rank)
    moving_average_acc = torch.tensor(0.5, device=local_rank)
    moving_avg_rank = torch.tensor(10.0, device=local_rank)
    max_mrr = 0

    for epoch in range(FLAGS.epochs):
        for i, batch in enumerate(tqdm(train_loader)):
            ddp_model.train()
            batch = prepare_batch_for_model(batch, dataset)
            batch = move_batch_to_device(batch, local_rank)
            ht_tensor, r_tensor, entity_set, entity_feat, relation_feat, queries, labels = batch
            preds = ddp_model(ht_tensor, r_tensor, entity_feat, relation_feat, queries)
            loss = F.binary_cross_entropy_with_logits(preds.flatten(), labels.float())

            correct = torch.eq((preds > 0).long().flatten(), labels)
            score_1 = preds[labels == 1].detach().cpu().flatten()[0]
            score_0 = torch.topk(preds[labels == 0].detach().cpu().flatten().float()[:100], k=9).values
            rank = 1 + torch.less(score_1, score_0).sum()
            moving_avg_rank = .9995 * moving_avg_rank + .0005 * rank.float()

            training_acc = correct.float().mean()
            moving_average_loss = .999 * moving_average_loss + 0.001 * loss.detach()
            moving_average_acc = .99 * moving_average_acc + 0.01 * training_acc.detach()

            if (i + 1) % FLAGS.print_freq == 0:
                dist.all_reduce(moving_average_loss, group=world)
                dist.all_reduce(moving_average_acc, group=world)
                dist.all_reduce(moving_avg_rank, group=world)

                moving_average_loss /= dist.get_world_size()
                moving_average_acc /= dist.get_world_size()
                moving_avg_rank /= dist.get_world_size()

                if global_rank == 0:
                    print(f"Iteration={i}/{len(train_loader)}, "
                          f"Moving Avg Loss={moving_average_loss.cpu().numpy():.5f}, "
                          f"Moving Avg Train Acc={moving_average_acc.cpu().numpy():.3f}, "
                          f"Moving Avg Rank={moving_avg_rank.cpu().numpy()}")

            if (i + 1) % FLAGS.validate_every == 0:
                ddp_model.eval()
                result = validate(valid_dataset, valid_dataloader, ddp_model, global_rank, local_rank, num_batches=FLAGS.validation_batches,
                                  world=world)
                if global_rank == 0:
                    mrr = result['mrr']
                    if mrr > max_mrr:
                        max_mrr = mrr
                        torch.save(ddp_model.module.state_dict(), 'best_model_attn.pt')

                    print('Current MRR = {}, Best MRR = {}'.format(mrr, max_mrr))

            opt.zero_grad()
            loss.backward()
            opt.step()
            scheduler.step()


def inference_only(global_rank, local_rank, model_path, world):
    torch.cuda.set_device(local_rank)
    torch.manual_seed(0)
    random.seed(0)
    np.random.seed(0)

    dataset = load_dataset(FLAGS.root_data_dir)
=======
def train_inner(model, train_loader, opt, dataset, device, print_output=True):
    moving_average_loss = torch.tensor(1.0)
    moving_average_acc = torch.tensor(0.5)
    moving_avg_rank = torch.tensor(10.0)
    for i, batch in enumerate(tqdm.tqdm(train_loader)):
        model.train()
        batch = prepare_batch_for_model(batch, dataset)
        batch = move_batch_to_device(batch, device)
        ht_tensor, r_tensor, entity_set, entity_feat, relation_feat, queries, labels, r_queries, r_relatives, h_or_t_sample = batch
        preds = model(ht_tensor, r_tensor, entity_feat, relation_feat, queries)
        loss = F.binary_cross_entropy_with_logits(preds.flatten(), labels.float())

        correct = torch.eq((preds > 0).long().flatten(), labels)
        score_1 = preds[labels == 1].detach().cpu().flatten()[0]
        score_0 = torch.topk(preds[labels == 0].detach().cpu().flatten().float()[:100], k=9).values
        rank = 1 + torch.less(score_1, score_0).sum()
        moving_avg_rank = .9995 * moving_avg_rank + .0005 * rank.float()

        training_acc = correct.float().mean()
        moving_average_loss = .999 * moving_average_loss + 0.001 * loss.detach().cpu()
        moving_average_acc = .99 * moving_average_acc + 0.01 * training_acc.detach().cpu()

        opt.zero_grad()
        loss.backward()
        opt.step()

        if (i + 1) % FLAGS.print_freq == 0 and print_output:
            print(f"loss={loss.detach().cpu().numpy():.5f}, avg={moving_average_loss.numpy():.5f}, "
                  f"train_acc={training_acc.detach().cpu().numpy():.3f}, avg={moving_average_acc.numpy():.3f}, "
                  f"rank={rank} "
                  f"avg_rank={moving_avg_rank}")

        if (i + 1) % FLAGS.validate_every == 0 and print_output:
            model.eval()
            module = model.module if FLAGS.distributed else model
            validate(dataset, module, num_batches=FLAGS.validation_batches)


def train_single(device):
    dataset = load_dataset(FLAGS.root_data_dir)
    train_loader = DataLoader(dataset, batch_size=FLAGS.batch_size, num_workers=FLAGS.num_workers,
                              collate_fn=dataset.get_collate_fn(max_neighbors=FLAGS.samples_per_node, sample_negs=1))
    model = KGCompletionGNN(dataset.num_relations, dataset.feature_dim, FLAGS.embed_dim, FLAGS.layers)
    model.to(device)
    opt = optim.Adam(model.parameters(), lr=FLAGS.lr)
    train_inner(model, train_loader, opt, dataset, device)


def train_distributed(global_rank, local_rank):
    torch.cuda.set_device(local_rank)
    dataset = load_dataset(FLAGS.root_data_dir)
    sampler = DistributedSampler(dataset, rank=global_rank, shuffle=True)
    train_loader = DataLoader(dataset, batch_size=FLAGS.batch_size, num_workers=FLAGS.num_workers, sampler=sampler,
                              collate_fn=dataset.get_collate_fn(max_neighbors=FLAGS.samples_per_node, sample_negs=1))
    model = KGCompletionGNN(dataset.num_relations, dataset.feature_dim, FLAGS.embed_dim, FLAGS.layers)
    model.to(local_rank)
    if FLAGS.distributed:
        model = DDP(model, device_ids=[local_rank], find_unused_parameters=True)
    opt = optim.Adam(model.parameters(), lr=FLAGS.lr)
    train_inner(model, train_loader, opt, dataset, local_rank, print_output=(global_rank==0))


# Validating only on global rank 0 for now
def validate(dataset: WikiKG90MProcessedDataset, model: torch.nn.Module, num_batches: int = None):
    evaluator = WikiKG90MEvaluator()
>>>>>>> ff92c13a
    valid_dataset = Wiki90MValidationDataset(dataset)
    valid_sampler = DistributedSampler(valid_dataset, rank=global_rank, shuffle=True)
    valid_dataloader = DataLoader(valid_dataset, batch_size=FLAGS.valid_batch_size, num_workers=FLAGS.num_workers, sampler=valid_sampler,
                                  drop_last=True, collate_fn=valid_dataset.get_eval_collate_fn(max_neighbors=FLAGS.samples_per_node))
    model = KGCompletionGNN(dataset.num_relations, dataset.feature_dim, FLAGS.embed_dim, FLAGS.layers, edge_attention=FLAGS.edge_attention,
                            relation_scoring=FLAGS.relation_scoring)

    if global_rank == 0:
        model.load_state_dict(torch.load(model_path))

    model.to(local_rank)
    ddp_model = DDP(model, device_ids=[local_rank])
    ddp_model.eval()
    result = validate(valid_dataset, valid_dataloader, ddp_model, global_rank, local_rank, None, world)
    if global_rank == 0:
        mrr = result['mrr']
        print('Validation MRR = {}'.format(mrr))


def validate(valid_dataset: Dataset, valid_dataloader: DataLoader, model, global_rank: int, local_rank: int, num_batches: int = None, world=None):
    evaluator = WikiKG90MEvaluator()

    top_10s = []
    t_corrects = []
    with torch.no_grad():
        for i, (batch, t_correct_index) in enumerate(tqdm(valid_dataloader)):
            batch = prepare_batch_for_model(batch, valid_dataset.ds)
<<<<<<< HEAD
            batch = move_batch_to_device(batch, local_rank)
            ht_tensor, r_tensor, entity_set, entity_feat, relation_feat, queries, _ = batch
=======
            batch = move_batch_to_device(batch, 0)  # TODO: This probably needs to be changed for DDP
            ht_tensor, r_tensor, entity_set, entity_feat, relation_feat, queries, _, r_queries, r_relatives, h_or_t_sample = batch
>>>>>>> ff92c13a
            preds = model(ht_tensor, r_tensor, entity_feat, relation_feat, queries)
            preds = preds.reshape(FLAGS.valid_batch_size, 1001)
            t_pred_top10 = preds.topk(10).indices
            t_pred_top10 = t_pred_top10.detach()
            t_correct_index = torch.tensor(t_correct_index, device=local_rank)
            top_10s.append(t_pred_top10)
            t_corrects.append(t_correct_index)
            if num_batches and num_batches == (i + 1):
                break

    t_pred_top10 = torch.cat(top_10s, dim=0)
    t_correct_index = torch.cat(t_corrects, dim=0)
    aggregated_top10_preds, aggregated_correct_indices = gather_results(t_pred_top10, t_correct_index, global_rank, world)
    if global_rank == 0:
        input_dict = {'h,r->t': {'t_pred_top10': aggregated_top10_preds.cpu().numpy(), 't_correct_index': aggregated_correct_indices.cpu().numpy()}}
        result_dict = evaluator.eval(input_dict)
        return result_dict
    else:
        return None


def gather_results(t_pred_top10: torch.Tensor, t_correct_index: torch.Tensor, global_rank, world):
    gather_list_pred = [torch.empty(t_pred_top10.shape, dtype=t_pred_top10.dtype, device=global_rank) for _ in range(dist.get_world_size())]
    gather_list_correct = [torch.empty(t_correct_index.shape, dtype=t_correct_index.dtype, device=global_rank) for _ in range(dist.get_world_size())]
    dist.all_gather(gather_list_pred, t_pred_top10, group=world)
    dist.all_gather(gather_list_correct, t_correct_index, group=world)
    return torch.cat(gather_list_pred, dim=0), torch.cat(gather_list_correct, dim=0)


def main(argv):
<<<<<<< HEAD
    grank = int(os.environ['RANK'])
    ws = int(os.environ['WORLD_SIZE'])
    master_addr = os.environ['MASTER_ADDR']
    master_port = os.environ['MASTER_PORT']
    dist.init_process_group(backend=dist.Backend.NCCL,
                            init_method="tcp://{}:{}".format(master_addr, master_port), rank=grank, world_size=ws)

    setproctitle.setproctitle("KGCompletionTrainer:{}".format(grank))
    world = dist.new_group([i for i in range(ws)], backend=dist.Backend.NCCL)

    if FLAGS.edge_attention and FLAGS.relation_scoring:
        raise Exception("Only one of relation scoring or edge attention can be enabled!")
    if FLAGS.inference_only:
        inference_only(grank, FLAGS.local_rank, FLAGS.model_path, world)
    else:
        train(grank, FLAGS.local_rank)
    dist.destroy_process_group()
=======
    if FLAGS.distributed:
        grank = int(os.environ['RANK'])
        ws = int(os.environ['WORLD_SIZE'])
        master_addr = os.environ['MASTER_ADDR']
        master_port = os.environ['MASTER_PORT']
        dist.init_process_group(backend=dist.Backend.NCCL,
                                init_method="tcp://{}:{}".format(master_addr, master_port), rank=grank, world_size=ws)

        setproctitle.setproctitle("KGCompletionTrainer:{}".format(grank))
        train_distributed(grank, FLAGS.local_rank)
        dist.destroy_process_group()
    else:
        train_single(FLAGS.device)
>>>>>>> ff92c13a


if __name__ == "__main__":
    app.run(main)<|MERGE_RESOLUTION|>--- conflicted
+++ resolved
@@ -37,13 +37,10 @@
 flags.DEFINE_bool("relation_scoring", False, "Whether or not to learn pairwise relation importance")
 flags.DEFINE_integer("validation_batches", 1000, "Number of batches to do for each validation check.")
 flags.DEFINE_integer("valid_batch_size", 1, "Batch size for validation (does all t_candidates at once).")
-<<<<<<< HEAD
 flags.DEFINE_integer("epochs", 1, "Num epochs to train for")
 flags.DEFINE_bool('inference_only', False, 'Whether or not to do a complete inference run across the validation set')
 flags.DEFINE_string('model_path', 'best_model_attn.pt', 'Path where the model is saved')
-=======
 flags.DEFINE_bool("distributed", True, "Indicate whether to use distributed training.")
->>>>>>> ff92c13a
 
 DEBUGGING_MODEL = False
 
@@ -74,7 +71,6 @@
     return batch
 
 
-<<<<<<< HEAD
 def train(global_rank, local_rank, world):
     torch.cuda.set_device(local_rank)
     torch.manual_seed(0)
@@ -156,14 +152,6 @@
             scheduler.step()
 
 
-def inference_only(global_rank, local_rank, model_path, world):
-    torch.cuda.set_device(local_rank)
-    torch.manual_seed(0)
-    random.seed(0)
-    np.random.seed(0)
-
-    dataset = load_dataset(FLAGS.root_data_dir)
-=======
 def train_inner(model, train_loader, opt, dataset, device, print_output=True):
     moving_average_loss = torch.tensor(1.0)
     moving_average_acc = torch.tensor(0.5)
@@ -212,24 +200,13 @@
     train_inner(model, train_loader, opt, dataset, device)
 
 
-def train_distributed(global_rank, local_rank):
+def inference_only(global_rank, local_rank, model_path, world):
     torch.cuda.set_device(local_rank)
+    torch.manual_seed(0)
+    random.seed(0)
+    np.random.seed(0)
+
     dataset = load_dataset(FLAGS.root_data_dir)
-    sampler = DistributedSampler(dataset, rank=global_rank, shuffle=True)
-    train_loader = DataLoader(dataset, batch_size=FLAGS.batch_size, num_workers=FLAGS.num_workers, sampler=sampler,
-                              collate_fn=dataset.get_collate_fn(max_neighbors=FLAGS.samples_per_node, sample_negs=1))
-    model = KGCompletionGNN(dataset.num_relations, dataset.feature_dim, FLAGS.embed_dim, FLAGS.layers)
-    model.to(local_rank)
-    if FLAGS.distributed:
-        model = DDP(model, device_ids=[local_rank], find_unused_parameters=True)
-    opt = optim.Adam(model.parameters(), lr=FLAGS.lr)
-    train_inner(model, train_loader, opt, dataset, local_rank, print_output=(global_rank==0))
-
-
-# Validating only on global rank 0 for now
-def validate(dataset: WikiKG90MProcessedDataset, model: torch.nn.Module, num_batches: int = None):
-    evaluator = WikiKG90MEvaluator()
->>>>>>> ff92c13a
     valid_dataset = Wiki90MValidationDataset(dataset)
     valid_sampler = DistributedSampler(valid_dataset, rank=global_rank, shuffle=True)
     valid_dataloader = DataLoader(valid_dataset, batch_size=FLAGS.valid_batch_size, num_workers=FLAGS.num_workers, sampler=valid_sampler,
@@ -243,7 +220,7 @@
     model.to(local_rank)
     ddp_model = DDP(model, device_ids=[local_rank])
     ddp_model.eval()
-    result = validate(valid_dataset, valid_dataloader, ddp_model, global_rank, local_rank, None, world)
+    result = validate(valid_dataset, valid_dataloader, ddp_model, global_rank, local_rank, FLAGS.validation_batches, world)
     if global_rank == 0:
         mrr = result['mrr']
         print('Validation MRR = {}'.format(mrr))
@@ -257,13 +234,8 @@
     with torch.no_grad():
         for i, (batch, t_correct_index) in enumerate(tqdm(valid_dataloader)):
             batch = prepare_batch_for_model(batch, valid_dataset.ds)
-<<<<<<< HEAD
             batch = move_batch_to_device(batch, local_rank)
-            ht_tensor, r_tensor, entity_set, entity_feat, relation_feat, queries, _ = batch
-=======
-            batch = move_batch_to_device(batch, 0)  # TODO: This probably needs to be changed for DDP
             ht_tensor, r_tensor, entity_set, entity_feat, relation_feat, queries, _, r_queries, r_relatives, h_or_t_sample = batch
->>>>>>> ff92c13a
             preds = model(ht_tensor, r_tensor, entity_feat, relation_feat, queries)
             preds = preds.reshape(FLAGS.valid_batch_size, 1001)
             t_pred_top10 = preds.topk(10).indices
@@ -294,25 +266,6 @@
 
 
 def main(argv):
-<<<<<<< HEAD
-    grank = int(os.environ['RANK'])
-    ws = int(os.environ['WORLD_SIZE'])
-    master_addr = os.environ['MASTER_ADDR']
-    master_port = os.environ['MASTER_PORT']
-    dist.init_process_group(backend=dist.Backend.NCCL,
-                            init_method="tcp://{}:{}".format(master_addr, master_port), rank=grank, world_size=ws)
-
-    setproctitle.setproctitle("KGCompletionTrainer:{}".format(grank))
-    world = dist.new_group([i for i in range(ws)], backend=dist.Backend.NCCL)
-
-    if FLAGS.edge_attention and FLAGS.relation_scoring:
-        raise Exception("Only one of relation scoring or edge attention can be enabled!")
-    if FLAGS.inference_only:
-        inference_only(grank, FLAGS.local_rank, FLAGS.model_path, world)
-    else:
-        train(grank, FLAGS.local_rank)
-    dist.destroy_process_group()
-=======
     if FLAGS.distributed:
         grank = int(os.environ['RANK'])
         ws = int(os.environ['WORLD_SIZE'])
@@ -322,11 +275,17 @@
                                 init_method="tcp://{}:{}".format(master_addr, master_port), rank=grank, world_size=ws)
 
         setproctitle.setproctitle("KGCompletionTrainer:{}".format(grank))
-        train_distributed(grank, FLAGS.local_rank)
+        world = dist.new_group([i for i in range(ws)], backend=dist.Backend.NCCL)
+
+        if FLAGS.edge_attention and FLAGS.relation_scoring:
+            raise Exception("Only one of relation scoring or edge attention can be enabled!")
+        if FLAGS.inference_only:
+            inference_only(grank, FLAGS.local_rank, FLAGS.model_path, world)
+        else:
+            train(grank, FLAGS.local_rank)
         dist.destroy_process_group()
     else:
         train_single(FLAGS.device)
->>>>>>> ff92c13a
 
 
 if __name__ == "__main__":
