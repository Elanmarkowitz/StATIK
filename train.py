import math
import random

from absl import app, flags
import os
import pickle
import numpy as np

import setproctitle

import torch
import torch.distributed as dist
import torch.nn.functional as F
import torch.optim as optim
from ogb.lsc import WikiKG90MEvaluator
from torch.nn.parallel import DistributedDataParallel as DDP
from torch.utils.data import Dataset, DataLoader, DistributedSampler, Subset
from tqdm import tqdm

from data.data_loading import load_dataset, KGProcessedDataset, KGValidationDataset, KGEvaluationDataset, KGTestDataset
from evaluation import compute_eval_stats
from model.kg_completion_gnn import KGCompletionGNN
from utils import load_model, load_opt_checkpoint, save_checkpoint, save_model

FLAGS = flags.FLAGS
flags.DEFINE_string("dataset", "wikikg90m_kddcup2021", "Specifies dataset from [wikikg90m_kddcup2021, wordnet-mlj12]")
flags.DEFINE_string("root_data_dir", "/nas/home/elanmark/data", "Root data dir for installing the ogb dataset")

flags.DEFINE_bool("distributed", True, "Indicate whether to use distributed training.")
flags.DEFINE_integer("num_workers", 0, "Number of workers for the dataloader.")
flags.DEFINE_integer("local_rank", 0, "How frequently to print learning statistics in number of iterations") # TODO: Change description here
flags.DEFINE_integer("print_freq", 1024, "How frequently to print learning statistics in number of iterations")
flags.DEFINE_string("device", "cuda", "Device to use (cuda/cpu).")
flags.DEFINE_string("checkpoint", None, "Resume training from checkpoint file in checkpoints directory.")
flags.DEFINE_string("name", "run01", "A name to use for saving the run.")

flags.DEFINE_integer("batch_size", 100, "Batch size. Number of triples.")
flags.DEFINE_integer("samples_per_node", 10, "Number of neighbors to sample for each entity in a query triple.")
flags.DEFINE_integer("embed_dim", 256, "Number of dimensions for hidden states.")
flags.DEFINE_integer("layers", 2, "Number of message passing and edge update layers for model.")
flags.DEFINE_float("lr", 1e-2, "Learning rate for optimizer.")
flags.DEFINE_integer("validate_every", 1024, "How many iterations to do between each single batch validation.")
flags.DEFINE_bool("edge_attention", False, "Whether or not to attend to edges during ")
flags.DEFINE_integer("validation_batches", 1000, "Number of batches to do for each validation check.")
flags.DEFINE_integer("valid_batch_size", 1, "Batch size for validation (does all t_candidates at once).")
flags.DEFINE_integer("epochs", 1, "Num epochs to train for")
flags.DEFINE_float("margin", 1.0, "Margin in transE loss")
flags.DEFINE_string("decoder", "MLP+TransE", "Choose decoder from [MLP, TransE, MLP+TransE]")

flags.DEFINE_bool('validation_only', False, 'Whether or not to do a complete inference run across the validation set')
flags.DEFINE_bool('test_only', False, 'Whether or not to do a complete inference run across the test set')
flags.DEFINE_string('model_path_depr', None, 'DEPRECATED: Path where the model is saved')
flags.DEFINE_string('model_path', None, 'Path where the model is saved (inference only)')
flags.DEFINE_string("test_save_dir", "test_submissions", "Directory to save test results file in.")

CHECKPOINT_DIR = "checkpoints"


def prepare_batch_for_model(batch, dataset: KGProcessedDataset, save_batch=False):
    ht_tensor, r_tensor, entity_set, entity_feat, queries, labels, r_queries, r_relatives, h_or_t_sample = batch
    if entity_feat is None:
        entity_feat = torch.from_numpy(dataset.entity_feat[entity_set]).float()

    batch = ht_tensor, r_tensor, entity_set, entity_feat, queries, labels, r_queries, r_relatives, h_or_t_sample
    if save_batch:
        pickle.dump(batch, open('sample_batch.pkl', 'wb'))
    return batch


def move_batch_to_device(batch, device):
    ht_tensor, r_tensor, entity_set, entity_feat, queries, labels, r_queries, r_relatives, h_or_t_sample = batch
    ht_tensor = ht_tensor.to(device)
    r_tensor = r_tensor.to(device)
    entity_feat = entity_feat.to(device)
    queries = queries.to(device)
    labels = labels.to(device)
    r_queries = r_queries.to(device)
    r_relatives = r_relatives.to(device)
    h_or_t_sample = h_or_t_sample.to(device)
    batch = ht_tensor, r_tensor, entity_set, entity_feat, queries, labels, r_queries, r_relatives, h_or_t_sample
    return batch


def train(global_rank, local_rank, world):
    torch.cuda.set_device(local_rank)
    torch.manual_seed(0)
    random.seed(0)
    np.random.seed(0)

    dataset = load_dataset(FLAGS.root_data_dir, FLAGS.dataset)
    train_sampler = DistributedSampler(dataset, rank=global_rank, shuffle=True)
    train_loader = DataLoader(dataset, batch_size=FLAGS.batch_size,
                              num_workers=FLAGS.num_workers, sampler=train_sampler,
                              collate_fn=dataset.get_collate_fn(max_neighbors=FLAGS.samples_per_node, sample_negs=1))

    valid_dataset = KGValidationDataset(dataset)
    valid_sampler = DistributedSampler(valid_dataset, rank=global_rank, shuffle=False)
    valid_dataloader = DataLoader(valid_dataset, batch_size=FLAGS.valid_batch_size, num_workers=FLAGS.num_workers, sampler=valid_sampler,
                                  drop_last=True, collate_fn=valid_dataset.get_eval_collate_fn(max_neighbors=FLAGS.samples_per_node))

    if FLAGS.checkpoint is not None:
        model = load_model(os.path.join(CHECKPOINT_DIR, FLAGS.checkpoint), ignore_state_dict=(global_rank != 0))
    else:
        model = KGCompletionGNN(dataset.relation_feat, dataset.feature_dim, FLAGS.embed_dim, FLAGS.layers,
                                edge_attention=FLAGS.edge_attention, decoder=FLAGS.decoder)

    model.to(local_rank)

    ddp_model = DDP(model, device_ids=[local_rank], process_group=world, find_unused_parameters=True)
    loss_fn = model.get_loss_fn(margin=FLAGS.margin)
    opt = optim.Adam(ddp_model.parameters(), lr=FLAGS.lr)
    scheduler = optim.lr_scheduler.MultiStepLR(opt,
                                               milestones=[len(train_loader)],
                                               gamma=0.5)

    start_epoch = 0
    if FLAGS.checkpoint:
        start_epoch = load_opt_checkpoint(os.path.join(CHECKPOINT_DIR, FLAGS.checkpoint), opt, scheduler)

    moving_average_loss = torch.tensor(1.0, device=local_rank)
    max_mrr = 0

    for epoch in range(start_epoch, FLAGS.epochs):
        for i, batch in enumerate(tqdm(train_loader)):
            ddp_model.train()
            batch = prepare_batch_for_model(batch, dataset)
            batch = move_batch_to_device(batch, local_rank)
            ht_tensor, r_tensor, entity_set, entity_feat, queries, labels, r_queries, r_relatives, h_or_t_sample = batch
            scores = ddp_model(ht_tensor, r_tensor, r_queries, entity_feat, r_relatives, h_or_t_sample, queries)

            loss = loss_fn(scores, labels.float())

            moving_average_loss = .999 * moving_average_loss + 0.001 * loss.detach()

            if (i + 1) % FLAGS.print_freq == 0:
                dist.all_reduce(moving_average_loss, group=world)
                moving_average_loss /= dist.get_world_size()

                if global_rank == 0:
                    print(f"Iteration={i}/{len(train_loader)}, "
                          f"Moving Avg Loss={moving_average_loss.cpu().numpy():.5f}")

            if (i + 1) % FLAGS.validate_every == 0:
                ddp_model.eval()
                gather_sizes = [FLAGS.valid_batch_size * FLAGS.validation_batches] * world.size()
                result = validate(valid_dataset, valid_dataloader, ddp_model, global_rank, local_rank, gather_sizes, num_batches=FLAGS.validation_batches,
                                  world=world)
                if global_rank == 0:
                    mrr = result['mrr']
                    if mrr > max_mrr:
                        max_mrr = mrr
                        save_model(ddp_model.module, os.path.join(CHECKPOINT_DIR, f'{FLAGS.name}_best_model.pkl'))

                    print('Current MRR = {}, Best MRR = {}'.format(mrr, max_mrr))

            opt.zero_grad()
            loss.backward()
            opt.step()
            scheduler.step()

        if global_rank == 0:
            save_checkpoint(ddp_model.module, epoch+1, opt, scheduler, os.path.join(CHECKPOINT_DIR, f"{FLAGS.name}_e{epoch}.pkl"))


def train_inner(model, train_loader, opt, dataset, device, print_output=True):
    moving_average_loss = torch.tensor(1.0)
    moving_average_acc = torch.tensor(0.5)
    moving_avg_rank = torch.tensor(10.0)
    for i, batch in enumerate(tqdm.tqdm(train_loader)):
        model.train()
        batch = prepare_batch_for_model(batch, dataset)
        batch = move_batch_to_device(batch, device)
        ht_tensor, r_tensor, entity_set, entity_feat, relation_feat, queries, labels, r_queries, r_relatives, h_or_t_sample = batch
        preds = model(ht_tensor, r_tensor, entity_feat, relation_feat, queries)
        loss = F.binary_cross_entropy_with_logits(preds.flatten(), labels.float())

        correct = torch.eq((preds > 0).long().flatten(), labels)
        score_1 = preds[labels == 1].detach().cpu().flatten()[0]
        score_0 = torch.topk(preds[labels == 0].detach().cpu().flatten().float()[:100], k=9).values
        rank = 1 + torch.less(score_1, score_0).sum()
        moving_avg_rank = .9995 * moving_avg_rank + .0005 * rank.float()

        training_acc = correct.float().mean()
        moving_average_loss = .999 * moving_average_loss + 0.001 * loss.detach().cpu()
        moving_average_acc = .99 * moving_average_acc + 0.01 * training_acc.detach().cpu()

        opt.zero_grad()
        loss.backward()
        opt.step()

        if (i + 1) % FLAGS.print_freq == 0 and print_output:
            print(f"loss={loss.detach().cpu().numpy():.5f}, avg={moving_average_loss.numpy():.5f}, "
                  f"train_acc={training_acc.detach().cpu().numpy():.3f}, avg={moving_average_acc.numpy():.3f}, "
                  f"rank={rank} "
                  f"avg_rank={moving_avg_rank}")

        if (i + 1) % FLAGS.validate_every == 0 and print_output:
            model.eval()
            module = model.module if FLAGS.distributed else model
            validate(dataset, module, num_batches=FLAGS.validation_batches)


def train_single(device):
    dataset = load_dataset(FLAGS.root_data_dir, FLAGS.dataset)
    train_loader = DataLoader(dataset, batch_size=FLAGS.batch_size, num_workers=FLAGS.num_workers,
                              collate_fn=dataset.get_collate_fn(max_neighbors=FLAGS.samples_per_node, sample_negs=1))
    model = KGCompletionGNN(dataset.num_relations, dataset.feature_dim, FLAGS.embed_dim, FLAGS.layers)
    model.to(device)
    opt = optim.Adam(model.parameters(), lr=FLAGS.lr)
    train_inner(model, train_loader, opt, dataset, device)


def inference_only(global_rank, local_rank, world):
    assert FLAGS.test_only or FLAGS.validation_only, "Must run validation set or test set if running inference."
    assert not (FLAGS.test_only and FLAGS.validation_only), "Can only run on one of test or validation when doing inference."
    torch.cuda.set_device(local_rank)
    torch.manual_seed(0)
    random.seed(0)
    np.random.seed(0)

    base_dataset = load_dataset(FLAGS.root_data_dir, FLAGS.dataset)
    if FLAGS.validation_only:
        eval_dataset = KGValidationDataset(base_dataset)
    else:
        eval_dataset = KGTestDataset(base_dataset)

    num_ranks = world.size()
    idxs_per_rank = math.ceil(len(eval_dataset) / num_ranks)
    start_idx = global_rank * idxs_per_rank
    end_idx = (global_rank + 1) * idxs_per_rank if ((global_rank + 1) * idxs_per_rank <= len(eval_dataset)) else len(eval_dataset)
    rank_idxs = torch.arange(start_idx, end_idx, dtype=torch.long).tolist()
    print(f"Global rank {global_rank} processing dataset from {rank_idxs[0]} through {rank_idxs[-1]}")

    subset = Subset(eval_dataset, rank_idxs)
    eval_dataloader = DataLoader(subset, batch_size=FLAGS.valid_batch_size, num_workers=FLAGS.num_workers,
                                   collate_fn=eval_dataset.get_eval_collate_fn(max_neighbors=FLAGS.samples_per_node))

    assert FLAGS.model_path_depr is not None or FLAGS.model_path is not None, 'Must be supplied with model to do inference.'
    if FLAGS.model_path_depr is not None:
        model = KGCompletionGNN(base_dataset.relation_feat, base_dataset.feature_dim, FLAGS.embed_dim, FLAGS.layers,
                                edge_attention=FLAGS.edge_attention, decoder=FLAGS.decoder)
        if global_rank == 0:
            model.load_state_dict(torch.load(FLAGS.model_path_depr))
    elif FLAGS.model_path is not None:
        model = load_model(FLAGS.model_path, ignore_state_dict=(global_rank != 0))
    else:
        raise Exception('Must be supplied with model to do inference.')
    model.to(local_rank)
    ddp_model = DDP(model, device_ids=[local_rank], process_group=world)
    ddp_model.eval()

    if FLAGS.test_only or FLAGS.validation_batches < 0:
        FLAGS.validation_batches = None
        gather_sizes = [math.ceil(len(eval_dataset) / num_ranks)] * (num_ranks - 1)
        last_size = len(eval_dataset) - sum(gather_sizes)
        gather_sizes.append(last_size)
    else:
        gather_sizes = [FLAGS.valid_batch_size * FLAGS.validation_batches] * num_ranks

    if FLAGS.validation_only:
        result = validate(eval_dataset, eval_dataloader, ddp_model, global_rank, local_rank, gather_sizes, FLAGS.validation_batches, world)
        if global_rank == 0:
            print('Validation ' + ' '.join([f'{k}={result[k]}' for k in result.keys()]))
    else:
        test(eval_dataset, eval_dataloader, ddp_model, global_rank, local_rank, gather_sizes, None, world)


def run_inference(dataset: KGEvaluationDataset, dataloader: DataLoader, model, global_rank: int, local_rank: int,
                  gather_sizes: list, num_batches: int = None, world=None, use_full_preds=False):
    top_10s = []
    t_corrects = []
    full_preds = []
    filter_masks = []
    with torch.no_grad():
<<<<<<< HEAD
        for i, (batch, t_correct_index) in enumerate(tqdm(dataloader)):
            batch = prepare_batch_for_model(batch, dataset.ds)
            batch = move_batch_to_device(batch, local_rank)
            ht_tensor, r_tensor, entity_set, entity_feat, queries, _, r_queries, r_relatives, h_or_t_sample = batch
            preds = model(ht_tensor, r_tensor, r_queries, entity_feat, r_relatives, h_or_t_sample, queries)
            preds = preds.reshape(-1, 1001)
=======
        for i, (subbatches, t_correct_index, t_filter_mask) in enumerate(tqdm(dataloader)):
            preds = []
            for subbatch in subbatches:
                subbatch = prepare_batch_for_model(subbatch, dataset.ds)
                subbatch = move_batch_to_device(subbatch, local_rank)
                ht_tensor, r_tensor, entity_set, entity_feat, queries, _, r_queries, r_relatives, h_or_t_sample = subbatch
                subbatch_preds = model(ht_tensor, r_tensor, entity_feat, queries)
                subbatch_preds = subbatch_preds.reshape(dataloader.batch_size, -1)  # TODO: inferring number of candidates, check that this is right.
                preds.append(subbatch_preds)
            preds = torch.cat(preds, dim=1)
>>>>>>> 86421768
            t_pred_top10 = preds.topk(10).indices
            t_pred_top10 = t_pred_top10.detach()
            top_10s.append(t_pred_top10)

            if t_filter_mask is not None:
                filter_masks.append(torch.from_numpy(t_filter_mask).to(local_rank))

            if use_full_preds:
                full_preds.append(preds.detach())

            if isinstance(dataset, KGValidationDataset):
                t_correct_index = torch.tensor(t_correct_index, device=local_rank)
                t_corrects.append(t_correct_index)
            if num_batches and num_batches == (i + 1):
                break
            if i % 100 == 0:
                dist.barrier()

    t_pred_top10 = torch.cat(top_10s, dim=0)
    aggregated_top10_preds = gather_results(t_pred_top10, global_rank, gather_sizes, world)

    aggregated_correct_indices = None
    if isinstance(dataset, KGValidationDataset):
        t_correct_index = torch.cat(t_corrects, dim=0)
        aggregated_correct_indices = gather_results(t_correct_index, global_rank, gather_sizes, world)

    aggregated_full_preds = None
    if full_preds:
        full_preds = torch.cat(full_preds, dim=0)
        aggregated_full_preds = gather_results(full_preds, global_rank, gather_sizes, world)

    aggregated_filter_masks = None
    if filter_masks:
        filter_masks = torch.cat(filter_masks, dim=0)
        aggregated_filter_masks = gather_results(filter_masks, global_rank, gather_sizes, world)

    return aggregated_top10_preds, aggregated_correct_indices, aggregated_full_preds, aggregated_filter_masks


def validate(valid_dataset: KGValidationDataset, valid_dataloader: DataLoader, model, global_rank: int,
             local_rank: int, gather_sizes: list, num_batches: int = None, world=None):
    evaluator = WikiKG90MEvaluator()
    use_full_preds = FLAGS.dataset != "wikikg90m_kddcup2021"
    top10_preds, correct_indices, full_preds, filter_mask = run_inference(valid_dataset, valid_dataloader, model,
                                                                          global_rank, local_rank, gather_sizes,
                                                                          num_batches, world,
                                                                          use_full_preds=use_full_preds)
    if global_rank == 0:
        if use_full_preds:
            result_dict = compute_eval_stats(full_preds.detach().cpu().numpy(),
                                             correct_indices.detach().cpu().numpy(),
                                             filter_mask=filter_mask.detach().cpu().numpy())
            return result_dict
        else:
            input_dict = {'h,r->t': {'t_pred_top10': top10_preds.cpu().numpy(), 't_correct_index': correct_indices.cpu().numpy()}}
            result_dict = evaluator.eval(input_dict)
            return result_dict
    else:
        return None


def test(test_dataset: KGTestDataset, test_dataloader: DataLoader, model, global_rank: int,
         local_rank: int, gather_sizes: list, num_batches: int = None, world=None):
    evaluator = WikiKG90MEvaluator()
    top10_preds, _, _, _ = run_inference(test_dataset, test_dataloader, model, global_rank, local_rank, gather_sizes,
                                         num_batches, world)

    if global_rank == 0:
        assert len(top10_preds) == len(test_dataset), f"Number of predictions is {len(top10_preds)}. Size of dataset is {len(test_dataset)}"
        input_dict = {'h,r->t': {'t_pred_top10': top10_preds}}
        evaluator.save_test_submission(input_dict=input_dict, dir_path=FLAGS.test_save_dir)
        print(f'Results saved under {FLAGS.test_save_dir}')


def full_evaluation(eval_dataset: KGEvaluationDataset, eval_dataloader: DataLoader, model, global_rank: int,
                    local_rank: int, gather_sizes: list, num_batches: int = None, world=None):
    _, correct_indices, full_preds, filter_mask = run_inference(eval_dataset, eval_dataloader, model, global_rank,
                                                                local_rank, gather_sizes, num_batches, world,
                                                                use_full_preds=True)

    if global_rank == 0:
        results = compute_eval_stats(full_preds, correct_indices, filter_mask=filter_mask)
        print(results)


def gather_results(data: torch.Tensor, global_rank, gather_sizes, world):
    gather_list = []

    for size in gather_sizes:
        gather_list.append(torch.empty(size, *data.shape[1:], dtype=data.dtype, device=global_rank))

    if global_rank == 0:
        gather_list[0] = data

        for p in range(1, world.size()):
            dist.recv(gather_list[p], src=p, group=world)
    else:
        assert data.shape == gather_list[global_rank].shape, "Gather size does not match data being sent. Check code for bug."
        dist.send(data, dst=0, group=world)

    return torch.cat(gather_list, dim=0)


def main(argv):
    if FLAGS.distributed:
        grank = int(os.environ['RANK'])
        ws = int(os.environ['WORLD_SIZE'])
        master_addr = os.environ['MASTER_ADDR']
        master_port = os.environ['MASTER_PORT']
        dist.init_process_group(backend=dist.Backend.NCCL,
                                init_method="tcp://{}:{}".format(master_addr, master_port), rank=grank, world_size=ws)

        setproctitle.setproctitle("KGCompletionTrainer:{}".format(grank))
        world = dist.new_group([i for i in range(ws)], backend=dist.Backend.NCCL)

        if FLAGS.edge_attention and FLAGS.relation_scoring:
            raise Exception("Only one of relation scoring or edge attention can be enabled!")
        if FLAGS.validation_only or FLAGS.test_only:
            inference_only(grank, FLAGS.local_rank, world)
        else:
            train(grank, FLAGS.local_rank, world)
        dist.destroy_process_group()
    else:
        train_single(FLAGS.device)


if __name__ == "__main__":
    app.run(main)<|MERGE_RESOLUTION|>--- conflicted
+++ resolved
@@ -272,25 +272,16 @@
     full_preds = []
     filter_masks = []
     with torch.no_grad():
-<<<<<<< HEAD
-        for i, (batch, t_correct_index) in enumerate(tqdm(dataloader)):
-            batch = prepare_batch_for_model(batch, dataset.ds)
-            batch = move_batch_to_device(batch, local_rank)
-            ht_tensor, r_tensor, entity_set, entity_feat, queries, _, r_queries, r_relatives, h_or_t_sample = batch
-            preds = model(ht_tensor, r_tensor, r_queries, entity_feat, r_relatives, h_or_t_sample, queries)
-            preds = preds.reshape(-1, 1001)
-=======
         for i, (subbatches, t_correct_index, t_filter_mask) in enumerate(tqdm(dataloader)):
             preds = []
             for subbatch in subbatches:
                 subbatch = prepare_batch_for_model(subbatch, dataset.ds)
                 subbatch = move_batch_to_device(subbatch, local_rank)
                 ht_tensor, r_tensor, entity_set, entity_feat, queries, _, r_queries, r_relatives, h_or_t_sample = subbatch
-                subbatch_preds = model(ht_tensor, r_tensor, entity_feat, queries)
+                subbatch_preds = model(ht_tensor, r_tensor, r_queries, entity_feat, r_relatives, h_or_t_sample, queries)
                 subbatch_preds = subbatch_preds.reshape(dataloader.batch_size, -1)  # TODO: inferring number of candidates, check that this is right.
                 preds.append(subbatch_preds)
             preds = torch.cat(preds, dim=1)
->>>>>>> 86421768
             t_pred_top10 = preds.topk(10).indices
             t_pred_top10 = t_pred_top10.detach()
             top_10s.append(t_pred_top10)
