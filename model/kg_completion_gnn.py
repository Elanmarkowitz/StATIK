import inspect

import torch
import torch.nn.functional as F
from torch import nn
from torch import Tensor
from transformers import AutoModel
import torch_scatter

ENCODERS = ['ours_parallel', 'ours_sequential', 'BLP', 'StAR']


class ModelConfig:
    def __init__(self, FLAGS):
        self.encoder = FLAGS.encoder
        self.decoder = FLAGS.decoder
        self.layers = FLAGS.layers
        self.embed_dim = FLAGS.embed_dim
        self.language_model = FLAGS.language_model
        self.dropout = FLAGS.dropout
        self.train_through_relation_feat = False


class MessageCalculationLayer(nn.Module):
    def __init__(self, embed_dim: int):
        super(MessageCalculationLayer, self).__init__()
        self.embed_dim = embed_dim
        self.transform_message = nn.Linear(4 * embed_dim, embed_dim)

    def forward(self, H: Tensor, E: Tensor, heads: Tensor):
        """
        :param H: shape n x embed_dim
        :param E: shape m x embed_dim
        :param heads: shape m x 1
        :return:
            processed messages for nodes. shape nodes_in_batch x embed_dim
        """
        H_heads = H[heads]
        raw_messages = torch.cat([H_heads, E, H_heads + E, H_heads * E], dim=1)
        messages = self.transform_message(raw_messages)

        # TODO: Maybe normalize
        return messages


class MessagePassingLayer(nn.Module):
    def __init__(self, embed_dim: int, agg_method="mean"):
        assert agg_method in ["sum", "mean"]
        super(MessagePassingLayer, self).__init__()
        self.embed_dim = embed_dim
        self.calc_messages_fwd = MessageCalculationLayer(embed_dim)
        self.calc_messages_back = MessageCalculationLayer(embed_dim)
        self.norm = nn.LayerNorm(embed_dim)
        self.act = nn.LeakyReLU()
        self.agg_method = agg_method

    def aggregate_messages(self, ht: Tensor, messages_fwd: Tensor, messages_back: Tensor, nodes_in_batch: int):
        """
        :param ht: shape m x 2
        :param messages_fwd: shape m x embed_dim
        :param messages_back: shape m x embed_dim
        :param nodes_in_batch: int
        :return: aggregated messages. shape nodes_in_batch x embed_dim
        """
        device = messages_fwd.device
        msg_dst = torch.cat([ht[:, 1], ht[:, 0]])
        messages = torch.cat([messages_fwd, messages_back], dim=0)
        agg_messages = torch.zeros((nodes_in_batch, messages_fwd.shape[1]), dtype=messages_fwd.dtype, device=device)
        if self.agg_method == "sum":
            torch_scatter.scatter_add(messages, index=msg_dst, dim=0, out=agg_messages)
        elif self.agg_method == "mean":
            torch_scatter.scatter_mean(messages, index=msg_dst, dim=0, out=agg_messages)
        else:
            raise AssertionError("agg method not known.")

        return agg_messages

    def forward(self, H: Tensor, E: Tensor, ht: Tensor):
        """
        :param H: shape n x embed_dim
        :param E: shape m x embed_dim
        :param ht: shape m x 2
        :return:
        """
        messages_fwd = self.calc_messages_fwd(H, E, ht[:, 0])
        messages_back = self.calc_messages_back(H, E, ht[:, 1])
        aggregated_messages = self.aggregate_messages(ht, messages_fwd, messages_back, H.shape[0])
        out = self.norm(self.act(aggregated_messages) + H)
        return out


class TripleClassificationLayer(nn.Module):
    def __init__(self, embed_dim: int):
        super(TripleClassificationLayer, self).__init__()
        self.embed_dim = embed_dim
        self.layer1 = nn.Linear(4 * embed_dim, embed_dim)
        self.layer2 = nn.Linear(embed_dim, 1)
        self.act = nn.LeakyReLU()

    def forward(self, query_embeds: Tensor, pos_target_embeds: Tensor, neg_target_embeds: Tensor, r_type: Tensor,
                is_head_prediction: Tensor, add_batch_to_negs=False):
        """

        :param query_embeds:
        :param pos_target_embeds:
        :param neg_target_embeds:
        :param r_type:
        :param is_head_prediction:
        :return:
        """
        head_embeds, tail_embeds, neg_head_embeds, neg_tail_embeds = query_target_to_head_tail(
            query_embeds, pos_target_embeds, neg_target_embeds, is_head_prediction,
            add_pos_to_negs=self.training)
        pos_examples = torch.cat([head_embeds, tail_embeds, head_embeds - tail_embeds, head_embeds * tail_embeds], dim=-1)
        neg_examples = torch.cat([neg_head_embeds, neg_tail_embeds, neg_head_embeds - neg_tail_embeds, neg_head_embeds * neg_tail_embeds], dim=-1)

        pos_out = self.layer2(self.act(self.layer1(pos_examples)))
        neg_out = self.layer2(self.act(self.layer1(neg_examples)))
        return pos_out, neg_out


class EdgeUpdateLayer(nn.Module):
    def __init__(self, embed_dim: int):
        super(EdgeUpdateLayer, self).__init__()
        self.embed_dim = embed_dim
        self.alpha = nn.Parameter(torch.tensor(0.0).float())
        self.edge_update = nn.Linear(3 * embed_dim, embed_dim)
        self.norm = nn.LayerNorm(embed_dim)
        self.act = nn.LeakyReLU()

    def forward(self, H: Tensor, E: Tensor, ht: Tensor):
        """
        :param H: shape n x embed_dim
        :param E: shape m x embed_dim
        :param ht: shape m x 2
        :return:
        """
        neighbor_representations = H[ht]  # shape m x 2 x embed_dim
        head_rep = neighbor_representations[:, 0]  # m x embed_dim
        tail_rep = neighbor_representations[:, 1]  # m x embed_dim
        triple_rep = torch.cat([head_rep, E, tail_rep], dim=1)  # m x 3*embed_dim
        edge_update = self.act(self.edge_update(triple_rep))
        out = self.norm(edge_update + E)
        return out

class KGCompletionGNN(nn.Module):
    def __init__(self, relation_feat, num_relations: int, input_dim: int, config: ModelConfig):
        super(KGCompletionGNN, self).__init__()

        local_vals = locals()
        self.instantiation_args = [local_vals[arg] for arg in inspect.signature(KGCompletionGNN).parameters]
        self.arg_signature = list(inspect.signature(KGCompletionGNN).parameters)

        self.language_model = config.language_model
        self.encoder = config.encoder
        self.decoder = config.decoder
        assert self.encoder in ENCODERS, f'encoder must be one of {ENCODERS}'

        self.embed_dim = config.embed_dim
        self.num_layers = config.layers
        self.dropout = nn.Dropout(p=config.dropout)
        self._encode_only = False

        self.act = nn.LeakyReLU()
        self.softmax = nn.Softmax(dim=0)

        self.language_transformer = AutoModel.from_pretrained(self.language_model)

        self.relation_embedding = nn.Embedding(num_relations, input_dim)
        if relation_feat is not None:
            self.relation_embedding.weight = nn.Parameter(torch.tensor(relation_feat, dtype=torch.float))
        if not config.train_through_relation_feat:
            self.relation_embedding.weight.requires_grad = False   # Comment to learn through message passing relation embedding table
        self.relative_direction_embedding = nn.Embedding(2, self.embed_dim)
        self.head_or_tail_edge_embedding = nn.Embedding(2, self.embed_dim)

        self.edge_input_transform = nn.Linear(input_dim, self.embed_dim)

        self.entity_input_transform = nn.Linear(input_dim, self.embed_dim)
        self.entity_input_transform2 = nn.Linear(input_dim, self.embed_dim)

        self.norm_entity = nn.LayerNorm(self.embed_dim)
        self.norm_edge = nn.LayerNorm(self.embed_dim)

        self.message_passing_layers = nn.ModuleList()
        self.edge_update_layers = nn.ModuleList()

        for i in range(self.num_layers):
            self.message_passing_layers.append(MessagePassingLayer(self.embed_dim))
            self.edge_update_layers.append(EdgeUpdateLayer(self.embed_dim))

        self.classify_triple = TripleClassificationLayer(self.embed_dim)
        self.transE_decoder = TransEDecoder(num_relations, self.embed_dim)
<<<<<<< HEAD
        self.encoder_combination_layer = nn.Linear(2*self.embed_dim, self.embed_dim)
=======
        self.language_layer_norm = nn.LayerNorm(self.embed_dim)
        self.mp_layer_norm = nn.LayerNorm(self.embed_dim)
        self.encoder_combination_layer = nn.Sequential(nn.Linear(2*self.embed_dim, self.embed_dim*10),
                                                       self.act,
                                                       nn.Linear(self.embed_dim*10, self.embed_dim))
        # self.conv_decoder = ConvolutionDecoder(embed_dim)
>>>>>>> f3159e50

    def encode_only(self, val: bool):
        self._encode_only = val
        return self

    def forward(self, input_ids: Tensor, token_type_ids: Tensor, attention_mask: Tensor, ht: Tensor,
                r_tensor: Tensor, r_query: Tensor, entity_feat: Tensor, query_nodes: Tensor, r_relative: Tensor,
                is_head_prediction: Tensor, queries=None, negative_targets=None, positive_targets=None, target_embeddings=None):
        """
        :param input_ids: For BERT
        :param token_type_ids: For BERT
        :param attention_mask: For BERT
        :param ht: edges in the message passing subgraphs
        :param r_tensor: relation types in the message passing subgraphs
        :param r_query: relation type of the query
        :param entity_feat: features of the entities in the message passing subgraphs
        :param query_nodes: the centroid nodes of each subgraph, entity associated with either being a target or a
                            query, not a sampled neighbor
        :param r_relative: direction of the edge in the subgraph relative to the query_node
        :param is_head_prediction: for each query, indicates whether it is a head prediction task
        :param queries: boolean indicating which query_nodes are part of a query (vs target)
        :param negative_targets: boolean indicating which query_nodes are negative targets
        :param positive_targets: boolean indicating which query_nodes are positive targets
        :param target_embeddings: for inference, pass a (N x d) tensor of target embeddings
        :return:
        """
        # Transform entities
        language_embedding = self.language_transformer(input_ids=input_ids, token_type_ids=token_type_ids,
                                                       attention_mask=attention_mask)[0][:, 0]

        if self.encoder == "ours_sequential":
            entity_feat[query_nodes] = language_embedding

        if self.encoder in ['ours_parallel', 'ours_sequential']:

            H_0 = self.entity_input_transform2(self.dropout(entity_feat))
            H_0 = self.norm_entity(H_0)
            H = H_0
            #
            # Transform relations
            r_embed = self.relation_embedding(r_tensor)
            r_direction_embed = self.relative_direction_embedding(r_relative)
            E_0 = self.act(self.edge_input_transform(r_embed))
            E_0 = self.norm_edge(E_0)
            E = E_0 + r_direction_embed

            for i in range(self.num_layers):
                H = self.dropout(self.message_passing_layers[i](H, E, ht))
                E = self.edge_update_layers[i](H, E, ht)

        # final_embeddings = 0.5*H[query_nodes] + 0.5*H_0[query_nodes]  # TODO: look at pooling of message passing

        if self.encoder == "ours_sequential":
            final_embeddings = H[query_nodes]
        elif self.encoder == "ours_parallel":
            # catted_embeds = torch.cat([H[query_nodes],
            #                           self.entity_input_transform(language_embedding)], dim=-1)
            # final_embeddings = self.encoder_combination_layer(self.act(catted_embeds))
            # final_embeddings = self.mp_layer_norm(H[query_nodes]) + self.language_layer_norm(self.entity_input_transform(language_embedding))
            # final_embeddings = F.normalize(H[query_nodes]) + F.normalize(self.entity_input_transform(language_embedding))
            final_embeddings = H[query_nodes] + self.entity_input_transform(language_embedding)
        elif self.encoder == "BLP":
            final_embeddings = self.entity_input_transform(language_embedding)
        elif self.encoder == 'StAR':
            final_embeddings = language_embedding  # TODO: check that this is how they handle
        else:
            raise Exception(f'Unknown handling of {self.encoder}, check code for issue')

        if self._encode_only:
            return final_embeddings

        if self.training:
            query_embeds = final_embeddings[queries]
            positive_target_embeds = final_embeddings[positive_targets]
            negative_target_embeds = final_embeddings[negative_targets]
        else:
            query_embeds = final_embeddings[queries]
            positive_target_embeds = final_embeddings[torch.logical_not(queries)]
            negative_target_embeds = target_embeddings

        if self.decoder == "TransE":
            pos_scores, neg_scores = self.transE_decoder(query_embeds, positive_target_embeds, negative_target_embeds,
                                                         r_query, is_head_prediction, add_batch_to_negs=self.training)
            return pos_scores, neg_scores
        if self.decoder == "MLP+TransE":
            transe_pos_scores, transe_neg_scores = self.transE_decoder(query_embeds, positive_target_embeds,
                                                                       negative_target_embeds, r_query,
                                                                       is_head_prediction, add_batch_to_negs=self.training)
            if self.training:
                mlp_pos_scores, mlp_neg_scores = self.classify_triple(query_embeds, positive_target_embeds,
                                                                      negative_target_embeds, r_query, is_head_prediction)
                return (transe_pos_scores, transe_neg_scores), (mlp_pos_scores, mlp_neg_scores)
            else:
                return transe_pos_scores, transe_neg_scores
        else:
            raise Exception(f"Decoder '{self.decoder}' not valid.")

    def get_loss_fn(self, margin=1.0):
        if self.decoder == "MLP":
            return nn.BCEWithLogitsLoss()
        elif self.decoder == "TransE":
            self.margin = margin
            return self.margin_ranking_loss
        elif self.decoder == "MLP+TransE":
            self.margin = margin
            return self.combo_loss
        else:
            Exception(f"Loss function not known for {self.decoder}")

    def margin_ranking_loss(self, pos_scores, neg_scores):
        """
        :param pos_scores: (num_pos,)
        :param neg_scores: (num_pos, num_neg)
        :return:
        """
        pos_scores = pos_scores.reshape(-1, 1).expand(-1, neg_scores.shape[1])

        target = torch.tensor([1], dtype=torch.long, device=pos_scores.device)
        return F.margin_ranking_loss(pos_scores, neg_scores, target, margin=self.margin)

    @staticmethod
    def bce_with_logits(pos_scores, neg_scores):
        pos_scores = pos_scores.flatten()
        neg_scores = neg_scores.flatten()
        labels = torch.cat([torch.ones_like(pos_scores), torch.zeros_like(neg_scores)])
        scores = torch.cat([pos_scores, neg_scores])
        return F.binary_cross_entropy_with_logits(scores, labels)

    def combo_loss(self, transe_scores, mlp_scores):
        bce_loss = self.bce_with_logits(mlp_scores[0], mlp_scores[1])
        transe_loss = self.margin_ranking_loss(transe_scores[0], transe_scores[1])
        return transe_loss + 0.4 * bce_loss


def query_target_to_head_tail(query_embeds: Tensor, pos_target_embeds: Tensor, neg_target_embeds: Tensor,
                              is_head_prediction: Tensor, add_pos_to_negs=False):
    # num_negs = neg_target_embeds.shape[0]
    num_q = query_embeds.shape[0]
    embed_dim = query_embeds.shape[1]

    head_embeds = torch.where(is_head_prediction.reshape(-1, 1), pos_target_embeds, query_embeds)
    tail_embeds = torch.where(is_head_prediction.reshape(-1, 1), query_embeds, pos_target_embeds)

    neg_target_embeds = neg_target_embeds.reshape(1, -1, embed_dim).expand(num_q, -1, -1)  # num q x num negs x d

    if add_pos_to_negs:
        NUM_NEGS = 16
        neg_targets_from_pos = pos_target_embeds.reshape(1, num_q, embed_dim).expand(num_q, -1, -1)
        neg_targets_from_pos = neg_targets_from_pos[torch.logical_not(torch.eye(num_q))].reshape(num_q, num_q-1, embed_dim)
        # random_select = torch.randint(0, num_q - 1, (num_q, NUM_NEGS))
        # neg_targets_from_pos = neg_targets_from_pos[torch.arange(num_q).reshape(-1, 1), random_select]
        neg_target_embeds = torch.cat([neg_target_embeds, neg_targets_from_pos], dim=1)  # num q x num neg + num q - 1 x d

    query_embeds = query_embeds.reshape(-1, 1, embed_dim).expand(-1, neg_target_embeds.shape[1], -1)  # num queries x num neg + num q - 1 x d

    neg_head_embeds = torch.where(is_head_prediction.reshape(-1, 1, 1), neg_target_embeds, query_embeds)
    neg_tail_embeds = torch.where(is_head_prediction.reshape(-1, 1, 1), query_embeds, neg_target_embeds)

    return head_embeds, tail_embeds, neg_head_embeds, neg_tail_embeds


class TransEDecoder(nn.Module):
    def __init__(self, num_relations: int, embed_dim: int, distance_norm: int = 1):
        super(TransEDecoder, self).__init__()
        self.distance_norm = distance_norm
        self.relation_vector = nn.Embedding(num_relations, embed_dim)
        nn.init.xavier_uniform_(self.relation_vector.weight.data)

    def forward(self, query_embeds, pos_target_embeds, neg_target_embeds, r_type, is_head_prediction,
                add_batch_to_negs=False):
        """
        :param query_embeds: (Q,d)
        :param pos_target_embeds: (Q,d)
        :param neg_target_embeds: (num_negs,d)
        :param r_type: (Q,)
        :param is_head_prediction: (Q,) whether the query is associated with a head prediction task (hr->?) vs (tr->?)
        :param add_batch_to_negs: Whether to use the pos_targets in the batch as negative targets for the rest of the
                                  batch. Should b used for training only.
        :return:
        """
        relation_embeds = self.relation_vector(r_type)

        head_embeds, tail_embeds, neg_head_embeds, neg_tail_embeds = query_target_to_head_tail(
            query_embeds, pos_target_embeds, neg_target_embeds, is_head_prediction,
            add_pos_to_negs=add_batch_to_negs)

        pos_distances = self.distance(head_embeds, relation_embeds, tail_embeds, self.distance_norm)

        relation_embeds = relation_embeds.reshape(-1, 1, relation_embeds.shape[1])  # num queries x 1 x d

        neg_distances = self.distance(neg_head_embeds, relation_embeds, neg_tail_embeds, self.distance_norm)

        return -1*pos_distances, -1*neg_distances

    @staticmethod
    def distance(head_embeds, relation_embeds, tail_embeds, p):
        head_embeds = F.normalize(head_embeds, p=2, dim=-1)
        tail_embeds = F.normalize(tail_embeds, p=2, dim=-1)
        distances = torch.norm(head_embeds + relation_embeds - tail_embeds, p=p, dim=-1)
        return distances<|MERGE_RESOLUTION|>--- conflicted
+++ resolved
@@ -191,16 +191,12 @@
 
         self.classify_triple = TripleClassificationLayer(self.embed_dim)
         self.transE_decoder = TransEDecoder(num_relations, self.embed_dim)
-<<<<<<< HEAD
-        self.encoder_combination_layer = nn.Linear(2*self.embed_dim, self.embed_dim)
-=======
         self.language_layer_norm = nn.LayerNorm(self.embed_dim)
         self.mp_layer_norm = nn.LayerNorm(self.embed_dim)
         self.encoder_combination_layer = nn.Sequential(nn.Linear(2*self.embed_dim, self.embed_dim*10),
                                                        self.act,
                                                        nn.Linear(self.embed_dim*10, self.embed_dim))
         # self.conv_decoder = ConvolutionDecoder(embed_dim)
->>>>>>> f3159e50
 
     def encode_only(self, val: bool):
         self._encode_only = val
