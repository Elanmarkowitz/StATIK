import inspect

import torch
import torch.nn.functional as F
import math
from torch import nn
from torch import Tensor


class MessageCalculationLayer(nn.Module):
    def __init__(self, embed_dim: int, message_weighting_function=None):
        super(MessageCalculationLayer, self).__init__()
        self.embed_dim = embed_dim
        self.transform_message = nn.Linear(2 * embed_dim, embed_dim)
        self.message_weighting_function = message_weighting_function

    def forward(self, H: Tensor, E: Tensor, heads: Tensor, queries: Tensor):
        """
        :param H: shape n x embed_dim
        :param E: shape m x embed_dim
        :param heads: shape m x 1
        :param r_embed: shape m x embed_dim
        :return:
            processed messages for nodes. shape nodes_in_batch x embed_dim
        """
        H_heads = H[heads]
        raw_messages = torch.cat([H_heads, E], dim=1)
        messages = self.transform_message(raw_messages)
        message_weights = self.message_weighting_function(E, queries) if self.message_weighting_function is not None else None

        # TODO: Maybe normalize
        return message_weights.view(-1, 1) * messages if self.message_weighting_function is not None else messages


class MessageWeightingFunction(nn.Module):
    def __init__(self, relation_embed_dim: int, attention_dim: int):
        super(MessageWeightingFunction, self).__init__()
        self.relation_embed_dim = relation_embed_dim
        self.attention_dim = attention_dim
        self.Q = nn.Linear(relation_embed_dim, attention_dim, bias=False)
        self.K = nn.Linear(relation_embed_dim, attention_dim, bias=False)
        self.softmax = nn.Softmax(dim=0)

    def forward(self, relation_embeds: Tensor, queries: Tensor):
        query_idxs = queries.nonzero(as_tuple=False).flatten()
        value_idxs = torch.roll(queries, shifts=1)
        value_idxs[0] = 0
        X_attn_idxs = torch.cumsum(value_idxs, dim=0)
        Y_attn_idxs = torch.arange(relation_embeds.shape[0])

        Q = self.Q(relation_embeds)
        K = self.K(relation_embeds)
        Q_query = Q[query_idxs]
        attn_matrix = torch.matmul(K, Q_query.T) / math.sqrt(self.attention_dim)

        negative_y, negative_x = torch.where(attn_matrix < 0)
        mask = torch.full(attn_matrix.shape, -1e+30, device=attn_matrix.device)
        mask[negative_y, negative_x] = 1e+30
        mask[Y_attn_idxs, X_attn_idxs] = 1

        attn_scores = attn_matrix * mask.detach()
        attn_scores = self.softmax(attn_scores)
        attn_scores = attn_scores[Y_attn_idxs, X_attn_idxs]

        return attn_scores


class MessagePassingLayer(nn.Module):
    def __init__(self, embed_dim: int, message_weighting_function=None):
        super(MessagePassingLayer, self).__init__()
        self.embed_dim = embed_dim
        self.calc_messages_fwd = MessageCalculationLayer(embed_dim, message_weighting_function)
        self.calc_messages_back = MessageCalculationLayer(embed_dim, message_weighting_function)
        self.norm = nn.LayerNorm(embed_dim)
        self.act = nn.LeakyReLU()

    @staticmethod
    def aggregate_messages(ht: Tensor, messages_fwd: Tensor, messages_back: Tensor, nodes_in_batch: int):
        """
        :param ht: shape m x 2
        :param messages_fwd: shape m x embed_dim
        :param messages_back: shape m x embed_dim
        :param nodes_in_batch: int
        :return: aggregated messages. shape nodes_in_batch x embed_dim
        """
        device = messages_fwd.device
        msg_dst = torch.cat([ht[:, 1], ht[:, 0]])
        messages = torch.cat([messages_fwd, messages_back], dim=0)
        agg_messages = torch.zeros((nodes_in_batch, messages_fwd.shape[1]), dtype=messages_fwd.dtype, device=device)
        agg_messages = torch.scatter_add(agg_messages, 0, msg_dst.reshape(-1, 1).expand(-1, messages_fwd.shape[1]), messages)
        num_msgs = torch.zeros((nodes_in_batch,), dtype=torch.float, device=device)
        unique, counts = msg_dst.unique(return_counts=True)
        num_msgs[unique] = counts.float()
        agg_messages = agg_messages / num_msgs.reshape(-1, 1)  # take mean of messages

        return agg_messages

    def forward(self, H: Tensor, E: Tensor, ht: Tensor, queries):
        """
        :param H: shape n x embed_dim
        :param E: shape m x embed_dim
        :param ht: shape m x 2
        :param r_embed: shape m x embed_dim
        :return:
        """
        messages_fwd = self.calc_messages_fwd(H, E, ht[:, 0], queries)
        messages_back = self.calc_messages_back(H, E, ht[:, 1], queries)
        aggregated_messages = self.aggregate_messages(ht, messages_fwd, messages_back, H.shape[0])
        out = self.norm(self.act(aggregated_messages) + H)
        return out


class TripleClassificationLayer(nn.Module):
    def __init__(self, embed_dim: int):
        super(TripleClassificationLayer, self).__init__()
        self.embed_dim = embed_dim
        self.layer1 = nn.Linear(6 * embed_dim, embed_dim)
        self.layer2 = nn.Linear(embed_dim, 1)
        self.act = nn.LeakyReLU()

    def forward(self, H: Tensor, E: Tensor, H_0: Tensor, E_0: Tensor, ht: Tensor, queries: Tensor):
        query_indices = queries.nonzero().flatten()
        E_q = E[query_indices]
        E_0_q = E_0[query_indices]
        ht_q = ht[query_indices]
        H_head_q = H[ht_q[:, 0]]
        H_tail_q = H[ht_q[:, 1]]
        H_0_head_q = H_0[ht_q[:, 0]]
        H_0_tail_q = H_0[ht_q[:, 1]]
        out_1 = self.act(self.layer1(
            torch.cat([E_q, E_0_q, H_head_q, H_0_head_q, H_tail_q, H_0_tail_q], dim=1)
        ))
        out = self.layer2(out_1)
        return out


class EdgeUpdateLayer(nn.Module):
    def __init__(self, embed_dim: int):
        super(EdgeUpdateLayer, self).__init__()
        self.embed_dim = embed_dim
        self.alpha = nn.Parameter(torch.tensor(0.0).float())
        self.edge_update = nn.Linear(3 * embed_dim, embed_dim)
        self.norm = nn.LayerNorm(embed_dim)
        self.act = nn.LeakyReLU()

    def forward(self, H: Tensor, E: Tensor, ht: Tensor):
        """
        :param H: shape n x embed_dim
        :param E: shape m x embed_dim
        :param ht: shape m x 2
        :return:
        """
        neighbor_representations = H[ht]  # shape m x 2 x embed_dim
        head_rep = neighbor_representations[:, 0]  # m x embed_dim
        tail_rep = neighbor_representations[:, 1]  # m x embed_dim
        triple_rep = torch.cat([head_rep, E, tail_rep], dim=1)  # m x 3*embed_dim
        edge_update = self.act(self.edge_update(triple_rep))
        out = self.norm(edge_update + E)
        return out


class RelationCorrelationModel(nn.Module):
    def __init__(self, num_relations: int, embed_dim: int):
        super(RelationCorrelationModel, self).__init__()
        self.relation_correlation_embedding = nn.Embedding(num_relations, embed_dim)
        self.ht_transform = nn.Linear(embed_dim, embed_dim)
        self.hh_transform = nn.Linear(embed_dim, embed_dim)
        self.th_transform = nn.Linear(embed_dim, embed_dim)
        self.tt_transform = nn.Linear(embed_dim, embed_dim)
        self.correlation_weight_table = nn.Parameter(torch.ones(num_relations, num_relations).float())
        self.final_embedding = nn.Linear(2 * embed_dim, embed_dim)
        self.final_score = nn.Linear(embed_dim, 1)

    def forward(self, ht: Tensor, r_q: Tensor, r_tensor: Tensor, r_relative: Tensor, h_or_t_sample: Tensor,
                queries: Tensor, num_nodes: int):
        r_corr_embed = self.relation_correlation_embedding(r_tensor)
        r_corr_embed = r_corr_embed * torch.sigmoid(self.correlation_weight_table[r_tensor, r_q]).view(-1, 1)

        # compute the relation embedding for all topologies
        hh_embed = self.hh_transform(r_corr_embed)
        ht_embed = self.ht_transform(r_corr_embed)
        th_embed = self.th_transform(r_corr_embed)
        tt_embed = self.tt_transform(r_corr_embed)
        all_embed = torch.stack([torch.stack([tt_embed, th_embed]), torch.stack([ht_embed, hh_embed])])

        # select the topology present
        selected_embed = all_embed[r_relative, h_or_t_sample, torch.arange(r_relative.shape[0])]

        # query relationship does not pass information
        selected_embed = selected_embed * torch.logical_not(queries).float().view(-1,1)

        aggregated_to_nodes = MessagePassingLayer.aggregate_messages(ht, selected_embed, selected_embed, num_nodes)

        query_idx = queries.nonzero().flatten()
        query_entities = ht[query_idx]
        query_r_type = r_tensor[query_idx]

        aggregated_to_query = aggregated_to_nodes[query_entities[:,0]] + aggregated_to_nodes[query_entities[:,1]]

        final_query_embedding = self.final_embedding(torch.cat([aggregated_to_query, self.relation_correlation_embedding(query_r_type)], dim=1))

        return self.final_score(final_query_embedding)


class KGCompletionGNN(nn.Module):
    def __init__(self, relation_feat, input_dim: int, embed_dim: int, num_layers: int, norm=2, edge_attention=False,
                 decoder: str = "MLP+TransE"):
        super(KGCompletionGNN, self).__init__()

        local_vals = locals()
        self.instantiation_args = [local_vals[arg] for arg in inspect.signature(KGCompletionGNN).parameters]
        self.arg_signature = list(inspect.signature(KGCompletionGNN).parameters)

        self.embed_dim = embed_dim
        self.num_layers = num_layers
        self.norm = norm

        self.relation_embedding = nn.Embedding(relation_feat.shape[0], relation_feat.shape[1])
        self.relation_embedding.weight = nn.Parameter(torch.tensor(relation_feat, dtype=torch.float))
        self.relation_embedding.weight.requires_grad = False  # Comment to learn through message passing relation embedding table
        self.relative_direction_embedding = nn.Embedding(2, embed_dim)
        self.head_or_tail_edge_embedding = nn.Embedding(2, embed_dim)

        self.edge_input_transform = nn.Linear(relation_feat.shape[1], embed_dim)

        self.entity_input_transform = nn.Linear(input_dim, embed_dim)

        self.message_weighting_function = MessageWeightingFunction(embed_dim, embed_dim // 2) if edge_attention else None
        self.norm_entity = nn.LayerNorm(embed_dim)
        self.norm_edge = nn.LayerNorm(embed_dim)

        self.message_passing_layers = nn.ModuleList()
        self.edge_update_layers = nn.ModuleList()

        for i in range(num_layers):
            self.message_passing_layers.append(MessagePassingLayer(embed_dim, message_weighting_function=self.message_weighting_function))
            self.edge_update_layers.append(EdgeUpdateLayer(embed_dim))

        self.relation_correlation_model = RelationCorrelationModel(relation_feat.shape[0], embed_dim)

        self.decoder = decoder
        self.classify_triple = TripleClassificationLayer(embed_dim)
        self.transE_decoder = TransEDecoder(relation_feat.shape[0], embed_dim)

        self.act = nn.LeakyReLU()
        self.softmax = nn.Softmax(dim=0)

<<<<<<< HEAD
    def forward(self, ht: Tensor, r_tensor: Tensor, entity_feat: Tensor, queries: Tensor, r_relatives: Tensor, h_or_t_sample: Tensor):
=======
    def forward(self, ht: Tensor, r_tensor: Tensor, r_query: Tensor, entity_feat: Tensor, r_relative, h_or_t_sample, queries: Tensor):
>>>>>>> 8ff1a25e
        # Transform entities

        H_0 = self.act(self.entity_input_transform(entity_feat))
        H_0 = self.norm_entity(H_0)
        H = H_0

        # Transform relations
        r_embed = self.relation_embedding(r_tensor)
        r_direction_embed = self.relative_direction_embedding(r_relatives)
        h_or_t_sample_embed = self.head_or_tail_edge_embedding(h_or_t_sample)
        E_0 = self.act(self.edge_input_transform(r_embed))
        E_0 = self.norm_edge(E_0)
        E = E_0 + r_direction_embed + h_or_t_sample_embed

        for i in range(self.num_layers):
            H = self.message_passing_layers[i](H, E, ht, queries)
            E = self.edge_update_layers[i](H, E, ht)

        if self.decoder == "MLP":
            out = self.classify_triple(H, E, H_0, E_0, ht, queries).flatten()
        elif self.decoder == "TransE":
            out = -1 * self.transE_decoder(H, r_tensor, ht, queries)
        elif self.decoder == "MLP+TransE":
            if self.training:
                mlp_out = self.classify_triple(H, E, H_0, E_0, ht, queries).flatten()
                transe_out = -1 * self.transE_decoder(H, r_tensor, ht, queries)
                out = (mlp_out.flatten(), transe_out)
            else:
                out = -1 * self.transE_decoder(H, r_tensor, ht, queries)
        elif self.decoder == "RelCorr+TransE":
            rel_corr_score = self.relation_correlation_model(ht, r_query, r_tensor, r_relative, h_or_t_sample, queries,
                                                             entity_feat.shape[0])
            transe_out = -1 * self.transE_decoder(H, r_tensor, ht, queries)
            out = rel_corr_score.flatten() + transe_out
        elif self.decoder == "RelCorr+MLP":
            rel_corr_score = self.relation_correlation_model(ht, r_query, r_tensor, r_relative, h_or_t_sample, queries,
                                                             entity_feat.shape[0])
            out = rel_corr_score.flatten() + self.classify_triple(H, E, H_0, E_0, ht, queries).flatten()
        else:
            out = None
            Exception('Decoder not valid.')

        return out

    def get_loss_fn(self, margin=1.0):
        if self.decoder == "MLP":
            return nn.BCEWithLogitsLoss()
        elif self.decoder == "TransE":
            self.margin = margin
            return self.margin_ranking_loss
        elif self.decoder == "MLP+TransE":
            self.margin = margin
            return self.combo_loss
        elif self.decoder == "RelCorr+TransE":
            self.margin = margin
            return self.margin_ranking_loss
        elif self.decoder == "RelCorr+MLP":
            self.margin = margin
            return self.margin_ranking_loss
        else:
            Exception(f"Loss function not known for {self.decoder}")

    def margin_ranking_loss(self, scores, labels):
        distances = -1 * scores
        positives = labels.nonzero(as_tuple=False).flatten()
        negatives = (labels == 0).nonzero(as_tuple=False).flatten()
        pos_distances = distances[positives]
        neg_distances = distances[negatives]
        target = torch.tensor([-1], dtype=torch.long, device=scores.device)
        return F.margin_ranking_loss(pos_distances, neg_distances, target, margin=self.margin)

    def combo_loss(self, scores, labels):
        mlp_scores = scores[0]
        transe_scores = scores[1]
        bce_loss = F.binary_cross_entropy_with_logits(mlp_scores, labels)
        transe_loss = self.margin_ranking_loss(transe_scores, labels)
        return transe_loss + 0.4 * bce_loss


class TransEDecoder(nn.Module):
    def __init__(self, num_relations: int, embed_dim: int, distance_norm: int = 2):
        super(TransEDecoder, self).__init__()
        self.distance_norm = distance_norm
        self.relation_vector = nn.Embedding(num_relations, embed_dim)
        self.relation_vector.weight.data.uniform_(-6 / math.sqrt(embed_dim), 6 / math.sqrt(embed_dim))

    def forward(self, H, r_tensor, ht, queries):
        query_idxs = queries.nonzero().flatten()
        ht_q = ht[query_idxs]
        r_q = r_tensor[query_idxs]

        head_embeds = H[ht_q[:, 0]]
        relation_embeds = self.relation_vector(r_q)
        tail_embeds = H[ht_q[:, 1]]

        distances = self.distance(head_embeds, relation_embeds, tail_embeds, self.distance_norm)

        return distances

    @staticmethod
    def distance(head_embeds, relation_embeds, tail_embeds, p):
        head_embeds = F.normalize(head_embeds, p=2, dim=1)
        tail_embeds = F.normalize(tail_embeds, p=2, dim=1)
        distances = torch.norm(head_embeds + relation_embeds - tail_embeds, p=p, dim=1)
        return distances<|MERGE_RESOLUTION|>--- conflicted
+++ resolved
@@ -245,11 +245,7 @@
         self.act = nn.LeakyReLU()
         self.softmax = nn.Softmax(dim=0)
 
-<<<<<<< HEAD
-    def forward(self, ht: Tensor, r_tensor: Tensor, entity_feat: Tensor, queries: Tensor, r_relatives: Tensor, h_or_t_sample: Tensor):
-=======
     def forward(self, ht: Tensor, r_tensor: Tensor, r_query: Tensor, entity_feat: Tensor, r_relative, h_or_t_sample, queries: Tensor):
->>>>>>> 8ff1a25e
         # Transform entities
 
         H_0 = self.act(self.entity_input_transform(entity_feat))
